--- conflicted
+++ resolved
@@ -1027,82 +1027,6 @@
     util.owner_writable(output_db_path, True)  # chmod u+w
     print "done."
 
-<<<<<<< HEAD
-    db = database.LEMONdB(output_db_path)
-    nstars = len(db)
-    print "%sThere are %d stars in the database" % (style.prefix, nstars)
-
-    for pfilter in sorted(db.pfilters):
-
-        print style.prefix
-        print "%sLight curves for the %s filter will now be generated." % (
-            style.prefix,
-            pfilter,
-        )
-        print "%sLoading photometric information..." % style.prefix,
-        sys.stdout.flush()
-        all_stars = [db.get_photometry(star_id, pfilter) for star_id in db.star_ids]
-        print "done."
-
-        # The generation of each light curve is a task independent from the
-        # others, so we can use a pool of workers and do it in parallel.
-        pool = multiprocessing.Pool(options.ncores)
-        map_async_args = ((star, all_stars, options) for star in all_stars)
-        result = pool.map_async(parallel_light_curves, map_async_args)
-
-        util.show_progress(0.0)
-        while not result.ready():
-            time.sleep(1)
-            util.show_progress(queue.qsize() / len(all_stars) * 100)
-            # Do not update the progress bar when debugging; instead, print it
-            # on a new line each time. This prevents the next logging message,
-            # if any, from being printed on the same line that the bar.
-            if logging_level < logging.WARNING:
-                print
-
-        result.get()  # reraise exceptions of the remote call, if any
-        util.show_progress(100)  # in case the queue was ready too soon
-        print
-
-        # The multiprocessing queue contains two-element tuples,
-        # mapping the ID of each star to its light curve.
-        print "%sStoring the light curves in the database..." % style.prefix
-        util.show_progress(0)
-        light_curves = (queue.get() for x in xrange(queue.qsize()))
-        for index, (star_id, curve) in enumerate(light_curves):
-
-            # NoneType is returned by parallel_light_curves when the light
-            # curve could not be calculated -- because it did not meet the
-            # minimum number of images or comparison stars.
-            if curve is None:
-                logging.debug(
-                    "Nothing for star %d; light curve could not "
-                    "be generated" % star_id
-                )
-                continue
-
-            logging.debug("Storing light curve for star %d in database" % star_id)
-            db.add_light_curve(star_id, curve)
-            logging.debug("Light curve for star %d successfully stored" % star_id)
-
-            util.show_progress(100 * (index + 1) / len(all_stars))
-            if logging_level < logging.WARNING:
-                print
-
-        else:
-            logging.info("Light curves for %s generated" % pfilter)
-            logging.debug("Committing database transaction")
-            db.commit()
-            logging.info("Database transaction commited")
-
-            util.show_progress(100.0)
-            print
-
-    print "%sUpdating statistics about tables and indexes..." % style.prefix,
-    sys.stdout.flush()
-    db.analyze()
-    print "done."
-=======
     with database.LEMONdB(output_db_path) as db:
         nstars = len(db)
         print "%sThere are %d stars in the database" % (style.prefix, nstars)
@@ -1177,7 +1101,6 @@
         sys.stdout.flush()
         db.analyze()
         print "done."
->>>>>>> e8de1ba5
 
         # Update LEMONdB metadata
         db.date = time.time()
